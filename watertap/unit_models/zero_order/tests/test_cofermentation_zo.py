--- conflicted
+++ resolved
@@ -90,20 +90,10 @@
 
         for (t, j), v in model.fs.unit.removal_frac_mass_comp.items():
             assert v.fixed
-<<<<<<< HEAD
-            assert v.value == data["removal_frac_mass_comp"][j]["value"]
-
-        assert model.fs.unit.energy_electric_flow_vol_inlet.fixed
-        assert (
-            model.fs.unit.energy_electric_flow_vol_inlet.value
-            == data["energy_electric_flow_vol_inlet"]["value"]
-        )
-=======
             if j not in data["removal_frac_mass_solute"].keys():
                 assert v.value == data["default_removal_frac_mass_solute"]["value"]
             else:
                 assert v.value == data["removal_frac_mass_solute"][j]["value"]
->>>>>>> 48930f33
 
     @pytest.mark.component
     def test_degrees_of_freedom(self, model):
@@ -173,20 +163,10 @@
         for j in model.fs.params.component_list:
             assert 1e-6 >= abs(
                 value(
-<<<<<<< HEAD
-                    (
-                        (1 - model.fs.unit.removal_frac_mass_comp[0, j])
-                        * (
-                            model.fs.unit.properties_in1[0].flow_mass_comp[j]
-                            + model.fs.unit.properties_in2[0].flow_mass_comp[j]
-                        )
-                        - model.fs.unit.properties_treated[0].flow_mass_comp[j]
-=======
                     model.fs.unit.inlet.flow_mass_comp[0, j]
                     + sum(
                         model.fs.unit.generation_rxn_comp[0, r, j]
                         for r in model.fs.unit.reaction_set
->>>>>>> 48930f33
                     )
                     - model.fs.unit.treated.flow_mass_comp[0, j]
                     - model.fs.unit.byproduct.flow_mass_comp[0, j]
